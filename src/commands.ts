--- conflicted
+++ resolved
@@ -183,7 +183,7 @@
 const toggleSelectionId = "modaledit.toggleSelection"
 const enableSelectionId = "modaledit.enableSelection"
 const cancelSelectionId = "modaledit.cancelSelection"
-const resetSelectionId = "modaledit.resetSelection"
+const cancelMultipleSelectionsId = "modaledit.cancelMultipleSelections"
 const searchId = "modaledit.search"
 const cancelSearchId = "modaledit.cancelSearch"
 const deleteCharFromSearchId = "modaledit.deleteCharFromSearch"
@@ -213,7 +213,8 @@
         vscode.commands.registerCommand(toggleSelectionId, toggleSelection),
         vscode.commands.registerCommand(enableSelectionId, enableSelection),
         vscode.commands.registerCommand(cancelSelectionId, cancelSelection),
-        vscode.commands.registerCommand(resetSelectionId, resetSelection),
+        vscode.commands.registerCommand(cancelMultipleSelectionsId, 
+            cancelMultipleSelections),
         vscode.commands.registerCommand(searchId, search),
         vscode.commands.registerCommand(cancelSearchId, cancelSearch),
         vscode.commands.registerCommand(deleteCharFromSearchId,
@@ -391,7 +392,7 @@
 /**
  * ## Selection Commands
  *
- * `modaledit.cancelSelection` command clears the selection using ths standard
+ * `modaledit.cancelSelection` command clears the selection using standard
  * `cancelSelection` command, but also sets the `selecting` flag to false, and
  * updates the status bar. It is advisable to use this command instead of the
  * standard version to keep the state in sync.
@@ -403,23 +404,21 @@
         updateCursorAndStatusBar(vscode.window.activeTextEditor)
     }
 }
-
-/**
- * `modaledit.resetSelection`, like `modaledit.cancelSelect` sets selecting to
- * false and sets the anchor === active selection position. Unlike
- * `modaledit.cancelSelect` it does not clear multiple selections
- */
-function resetSelection() {
-    let editor = vscode.window.activeTextEditor
-    if(editor){
-        editor.selections = editor.selections.map((sel: vscode.Selection) => {
-            return new vscode.Selection(sel.active,sel.active);
-        })
-    }
-    selecting = false
-    updateCursorAndStatusBar(vscode.window.activeTextEditor)
-}
-
+/**
+ * `modaledit.cancelMultipleSelections`, like `modaledit.cancelSelection` sets 
+ * selecting to false and sets the anchor equal to active selection position. 
+ * Unlike `modaledit.cancelSelection` it preserves multiple cursors.
+ */
+function cancelMultipleSelections() {
+    if (selecting) {
+        let editor = vscode.window.activeTextEditor
+        if (editor)
+            editor.selections = editor.selections.map(sel =>
+                new vscode.Selection(sel.active, sel.active))
+        selecting = false
+        updateCursorAndStatusBar(vscode.window.activeTextEditor)
+    }
+}
 /**
  * `modaledit.toggleSelection` toggles the selection mode on and off. It sets
  * the selection mode flag and updates the status bar, but also clears the
@@ -432,7 +431,6 @@
     selecting = !oldSelecting
     updateCursorAndStatusBar(vscode.window.activeTextEditor)
 }
-
 /**
  * `modaledit.enableSelection` sets the selecting to true.
  */
@@ -440,7 +438,6 @@
     selecting = true;
     updateCursorAndStatusBar(vscode.window.activeTextEditor)
 }
-
 /**
  * The following helper function actually determines, if a selection is active.
  * It checks not only the `selecting` flag but also if there is any text
@@ -964,7 +961,6 @@
  * Alternatively the user can browse for other file that he/she has anywhere
  * in the file system. If the user selects a file, its contents will replace
  * the key binding in the global `settings.json` file.
-<<<<<<< HEAD
  * 
  * The presets can be defined as JSON or JavaScript. The code checks the file
  * extension and surrounds JSON with parenthesis. Then it can evaluate the 
@@ -972,15 +968,6 @@
  * files that include comments. Or, if the user likes to define the whole 
  * shebang in code, he/she just has to make sure that the code evaluates to an 
  * object that has `keybindings` and/or `selectbindings` properties.
-=======
- *
- * The presets can be defined as JSON or JavaScript. The code checks if the file
- * start with `{` and surrounds it with parenthesis in that case. Then it
- * evaluates the contents of the file as JavaScript. This allows the user to use
- * non-standard JSON files that include comments. Or, if the user likes to
- * define the whole shebang in code, he/she just has to make sure that the code
- * evaluates to an object that has `keybindings` and/or `selectbindings` member.
->>>>>>> 27df2736
  */
 async function importPresets() {
     const browse = "Browse..."
