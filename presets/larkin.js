// # Larkin Keybindings
//
// This set of keybindings provides a comprehensive and well tested set of
// bindings that I use in my daily work. It serves as an example of a fully
// customized set of keybindings, and demonstrates the full capabilities of
// ModalKeys.

// The basic logic of these commands follow that of Kakoune: motions generally
// cause some region of text to be selected, and then actions modify these
// selections. This is the inverse of vim's motions (`wd` instead of `dw`). This
// integrates well with many of the existing VSCode extesions which operate on
// selections. 

// These bindings are named after the middle name of my first child.

// ## Counts to select lines

// One common shortcut I use is that you can specify a range of lines for an
// action using just a number. E.g. 3d deletes three lines of text.

/**
 * Extend a command to support a count argument. The command is assumed to change or alter
 * selected text so that when you specify a count for that command it can be used to select
 * nearby lines. This allows noun-less verbs. e.g. 4d deletes the current line and the 4
 * lines below the current line.
 *
 * @param {string} to (optional) direction to select lines in (up / ddown), defaults to 'down',
 * @param {command} countnone The command to run when __count is not specified
 * @param {command} countN (topional) The command to run after selecting downwards or upwards
 * `__count` lines.
 * @returns combined command to handle all `__count` values and properly select the right
 * number of lines.
 */
 function countSelectsLines(to, countnone, countN){
    if(!countnone){
        countnone = to
        to = 'down'
    }
    return {
        if: "!__count",
        then: countnone,
        else: [
            "modalkeys.cancelMultipleSelections",
            "modalkeys.enableSelection",
            { "cursorMove": { to: to, by: 'wrappedLine', select: true, value: '__count' } },
            "expandLineSelection",
            countN || countnone
        ]
    }
}

// I use quite a few extensions in my everday use, and all of them have commands
// set up in my keybindings:

module.exports = {
extensions: [
    "dbankier.vscode-quick-select",
    "haberdashPI.vscode-select-by-indent",
    "haberdashPI.selection-utilities",
    "haberdashPI.move-cursor-by-argument",
    "pustelto.bracketeer",
    "wmaurer.change-case",
    "pranshuagrawal.toggle-case",
    "albymor.increment-selection",
    "pkief.markdown-checkbox",
    "edgardmessias.clipboard-manager",
    "stkb.rewrap",
    "haberdashPI.terminal-polyglot",
    "jack89ita.open-file-from-path",
    "koalamer.labeled-bookmarks",
],

// ## The Actual Keybindings

docKinds: [
    { name: 'select',   description: "Select commands move the cursor and/or selections." },
    { name: 'modifier', description: "Modifier commands manipulate selections in various ways" },
    { name: 'window',   description: "Window commands change window layout/focus" },
    { name: 'action',   description: "Actions do something with the selected text (e.g. delete it). Unless otherwise noted, in the absence of a selection, an action will modify an entire line, and a count argument indicates the number of lines (e.g. 3d deletes this line and the next 3 lines)." },
    { name: 'history',  description: "History commands modify or use the history of executed commands, in some way." },
    { name: 'mode',     description: "Mode commands change the key mode, possibly completely changing what all of the keys do." },
    { name: 'count',    description: "Counts serve as prefix arguments to other commands, and usually determine how many times to repeat the commnad, unless otherwise specified." },
    { name: 'leader',   description: "Leaders serve as prefixes to an entire list of key commands" }
],

docTips: [
    { 
        title: "Basic Motions" ,
        comment: "The standard motions to move around and select text.",
        id: "basic",
        more: [ "advanced", "argument" ],
        entries: [
            { title: "Basic Cursor Movement", id: "cursor" },
            { title: "Cursor Movement", id: "cursor_advanced" },
            { title: "Word Movement", id: "word" },
            { title: "Document Movement", id: "document" },
            { note: "Many additional selection commands", id: "select_leader" },
            { note: "Selects around an entire object (e.g. word)", id: 'around_tip' }
        ]
    },
    { 
        title: "Modifying Text",
        comment: "The most common commands used to manipulate text",
        id: "text",
        more: [ "advanced_text", ],
        entries: [
            { title: "Insert", id: "insert" },
            { title: "Change", id: "change" },
            { title: "Cut/Delete", id: "delete" },
            { title: "Copy/Paste", id: "copy" },
            { note: "Many additional selection commands", id: 'action_leader' },
        ]
    },
    { 
        title: "Search Motions",
        comment: "Selection by searching specific strings",
        id: "search",
        entries: [
            { title: "By Cursor", id: "search_cursor" },
            { title: "By Character", id: "character" },
            { title: "By String", id: "string" },
            { title: "Iteration", id: "iteration" },
        ]
    },
    { 
        title: "Advanced Motions",
        id: "advanced",
        comment: "Many of the most useful, more complex motions for selecting text.",
        modes: [ "normal" ],
        more: [ "notebook", "argument", "select_text" ],
        entries: [
            { title: "Adjustments", id: "adjust"},
            { title: "Regions", id: "region" },
            { title: "Comments", id: "comment" },
            { title: "Brackets", id: "bracket" },
            { title: "Indent", id: "indent" },
            { title: "Quotes", id: "quote"},
            { title: "Numbers", id: "number" },
            { title: "Around Chars", id: "around_chars"},
            { note: "Selects around an entire object (e.g. word)", id: 'around_tip' }
        ]
    },
    { 
        title: "Advanced text modification",
        comment: "Many of hte most useful, more complex text manipulation commands", 
        id: "advanced_text",
        entries: [
            { title: "Insert", id: "advanced_insert" },
            { title: "Copy/Paste", id: "advanced_copy" },
            { title: "Change brackets", id: "text_bracket" },
            { title: "Change captilization", id: "case" },
            { title: "Change a number", id: "text_number" },
            { title: "Indent Lines", id: "text_indent" }
        ]
    },
    { 
        title: "Function Argument Motions",
        id: "argument",
    },
    {
        title: "Notebook Motions",
        id: "notebook",
    },

],

keybindings: {
    // ### Motions

    // basic movement
    "::doc::h": { kind: "select", label: "←", detail: "move left", tip: "cursor"},
    "::doc::j": { kind: "select", label: '↓', detail: "move down", tip: "cursor" },
    "::doc::k": { kind: "select", label: '↑', detail: "move up", tip: "cursor" },
    "::doc::l": { kind: "select", label: '→', detail: "move right", tip: "cursor" },
    "::doc::g": { kind: "leader", label: "actions (mostly)", detail: "additional commands (mostly actions)", tip: "action_leader" },
    "::doc::gj": { kind: "select", label: 'unwrp ↓', detail: "Down unwrapped line"},
    "::doc::gk": { kind: "select", label: 'unwrp ↑', detail: "Up unwrapped line"},
    "::using::cursorMove::": {
        h: { to: 'left', select: "__mode !== 'normal'", value: '__count' },
        j: { to: 'down', by: 'wrappedLine', select: "__mode !== 'normal'", value: '__count' },
        k: { to: 'up', by: 'wrappedLine', select: "__mode !== 'normal'" , value: '__count' },
        l: { to: 'right', select: "__mode !== 'normal'", value: '__count' },
        gj: { to: 'down', by: 'line', select: "__mode !== 'normal'", value: '__count' },
        gk: { to: 'up', by: 'line', select: "__mode !== 'normal'", value: '__count' },
    },

    // line related movements
    "::doc::H": { kind: "select", label: "start", detail: "start of line (alterantes between first non-whitepace, and first)", tip: "cursor_advanced" },
    H: "cursorHomeSelect",
    "::doc::L": { kind: "select", label: "end", detail: "end of line", tip: "cursor_advanced" },
    L: { "cursorMove": { to: "wrappedLineEnd", select: true } },
    "::doc::G": { kind: "select", label: "expand", detail: "expand selections to full lines", tip: "cursor_advanced" },
    G:  "expandLineSelection",
    "::doc::K": { kind: "select", label: "sel ↑", detail: "select lines upwards", tip: "cursor_advanced" },    
    K: [
        "modalkeys.cancelMultipleSelections",
        { "cursorMove": { to: 'up', by: 'wrappedLine', select: true, value: '__count' } },
        "expandLineSelection",
        "selection-utilities.activeAtStart"
    ],
    "::doc::J": { kind: "select", label: "sel ↓", detail: "select lines downwards", tip: "cursor_advanced" },    
    J: [
        "modalkeys.cancelMultipleSelections",
        { "cursorMove": { to: 'down', by: 'wrappedLine', select: true, value: '__count' } },
        "expandLineSelection",
    ],
    "::doc::gK": { kind: "select", label: 'unwrp sel ↑', detail: "select unwrapped lines upwards", tip: "cursor_advanced" },
    gK: [
        "modalkeys.cancelMultipleSelections",
        { "cursorMove": { to: 'up', by: 'line', select: true, value: '__count' } },
        "expandLineSelection",
        "selection-utilities.activeAtStart"
    ],
    "::doc::gJ": { kind: "select", label: 'unwrp sel ↓', detail: "select unwrapped lines downwards", tip: "cursor_advanced" },
    gJ: [
        "modalkeys.cancelMultipleSelections",
        { "cursorMove": { to: 'down', by: 'line', select: true, value: '__count' } },
        "expandLineSelection",
    ],


    "::doc::\\": { kind: "select", label: 'right character', detail: "select *just* the character to the right", tip: "cursor_advanced" },
    "\\": [
        "modalkeys.cancelMultipleSelections",
        { "cursorMove": { to: 'right', select: true, value: '__count' } }
    ],
    "::doc::|": { kind: "select", label: 'left character', detail: "select *just* the character to the left", tip: "cursor_advanced" },
    "|": [
        "modalkeys.cancelMultipleSelections",
        { "cursorMove": { to: 'left', select: true, value: '__count' } }
    ],

    // movements around regex units
    "::doc::'": { kind: "leader", label: "select (mostly)", detail: "additional commands (mostly selection/view related)", tip: "select_leader"},
    "::doc::u": { kind: "leader", label: "around", detail: "selection commands that move start and end of a selection to surround the entire object (rather than extending to specified start/end point)", tip: "around_tip" },
    "::doc::u'": { kind: "leader", label: "select", detail: "additional selections"},
    "::doc::w": { kind: "select", label: "subwrd →", detail: "next subword (camel/snake case)", tip: "word" },
    "::doc::W": { kind: "select", label: "word →", detail: "next word", tip: "word"},
    "::doc::e": { kind: "select", label: "word end →", detail: "next word end", tip: "word" },
    "::doc::b": { kind: "select", label: "subwrd ←", detail: "previous subword (came/snake case)", tip: "word" },
    "::doc::B": { kind: "select", label: "word ←", detail: "previous word", tip: "word" },
    "::doc::E": { kind: "select", label: "word end ←", detail: "previous word end", tip: "word" },
    "::doc::uw": { kind: "select", label: "subwrd →", detail: "select entire subword with and trailing whitespace (camel/snake case)" },
    "::doc::uW": { kind: "select", label: "word →", detail: "select entire word and trailing whitespace"},
    "::doc::ue": { kind: "select", label: "in word →", detail: "select entire word (no whitespace)" },
    "::doc::ub": { kind: "select", label: "subwrd ←", detail: "select previous subword and trailing whitespace (came/snake case)" },
    "::doc::uB": { kind: "select", label: "word ←", detail: "select previous word and trailing whitespace" },
    "::doc::uE": { kind: "select", label: "in word ←", detail: "select previous word (no whitespace)" },    
    "::doc::@": { kind: "select", label: "number ←", detail: "next number", tip: "number" },
    "::doc::#": { kind: "select", label: "number →", detail: "previous number", tip: "number" },
    "::doc::';": { kind: "select", label: "comment →", detail: "next commented region" , tip: "comment"},
    "::doc::':": { kind: "select", label: "comment ←", detail: "previous commented region" , tip: "comment"},
    "::doc::,;": { kind: "select", label: "blk commt →", detail: "next block commented region" , tip: "comment"},
    "::doc::,:": { kind: "select", label: "blk commt ←", detail: "previous block commented region" , tip: "comment"},
    "::doc::p": { kind: "select", label: "pargrph →", detail: "next pagaraph", tip: "region" },
    "::doc::P": { kind: "select", label: "pargrph ←", detail: "previous paragraph", tip: "region" },
    "::doc::')": { kind: "select", label: "sec →", detail: "next section", tip: "region" },
    "::doc::'(": { kind: "select", label: "sec ←", detail: "previous section", tip: "region" },
    "::doc::)": { kind: "select", label: "subsec →", detail: "next subsection", tip: "region" },
    "::doc::(": { kind: "select", label: "subsec ←", detail: "previous subsection", tip: "region" },
    "::doc::up": { kind: "select", label: "pargrph →", detail: "next pagaraph" },
    "::doc::uP": { kind: "select", label: "pargrph ←", detail: "previous paragraph" },
    "::doc::u')": { kind: "select", label: "sec →", detail: "next section" },
    "::doc::u'(": { kind: "select", label: "sec ←", detail: "previous section" },
    "::doc::u)": { kind: "select", label: "subsec →", detail: "next subsection" },
    "::doc::u(": { kind: "select", label: "subsec ←", detail: "previous subsection" },
    "::doc::'w": { kind: "select", label: "WORD →", detail: "next WORD; e.g. contiguous non-whitespace region", tip: "word"},
    "::doc::'b": { kind: "select", label: "WORD ←", detail: "previous WORD; e.g. contiguous non-whitespace region", tip: "word"},
    "::doc::'e": { kind: "select", label: "WORD end →", detail: "to end of WORD; e.g. contiguous non-whitespace region", tip: "word"},
    "::doc::u'w": { kind: "select", label: "WORD →", detail: "select entire WORD and trailing whitespace; a WORD is a contiguous non-whitespace region" },
    "::doc::u'e": { kind: "select", label: "WORD →", detail: "select entire WORD; a WORD is a contiguous non-whitespace region" },

    "::using::selection-utilities.moveBy": {
        // word-like
        w:     { unit: "subword", boundary: "start", select:      true, value: ' (__count || 1)' },
        uw:    { unit: "subword", boundary: "start", selectWhole: true, value: ' (__count || 1)' },
        ue:    { unit: "subword", boundary: "both",  selectWhole: true, value: ' (__count || 1)' },
        W:     { unit: "word",    boundary: "start", select:      true, value: ' (__count || 1)' },
        uW:    { unit: "word",    boundary: "start", selectWhole: true, value: ' (__count || 1)' },
        uE:    { unit: "word",    boundary: "both",  selectWhole: true, value: ' (__count || 1)' },
        e:     { unit: "word",    boundary: "end",   select:      true, value: ' (__count || 1)' },
        b:     { unit: "subword", boundary: "start", select:      true, value: '-(__count || 1)' },
        ub:    { unit: "subword", boundary: "start", selectWhole: true, value: '-(__count || 1)' },
        B:     { unit: "word",    boundary: "start", select:      true, value: '-(__count || 1)' },
        uB:    { unit: "word",    boundary: "start", selectWhole: true, value: '-(__count || 1)' },
        E:     { unit: "word",    boundary: "end",   select:      true, value: '-(__count || 1)' },
        "'w":  { unit: "WORD",    boundary: "start", select:      true, value: " (__count || 1)" },
        "'b":  { unit: "WORD",    boundary: "start", select:      true, value: "-(__count || 1)" },
        "'e":  { unit: "WORD",    boundary: "end",   select:      true, value: " (__count || 1)" },
        "u'w": { unit: "WORD",    boundary: "start", selectWhole: true, value: " (__count || 1)" },
        "u'e": { unit: "WORD",    boundary: "both",  selectWhole: true, value: " (__count || 1)" },
        "u'b": { unit: "WORD",    boundary: "start", selectWhole: true, value: "-(__count || 1)" },

        // numbers
        "@": { value: '-(__count || 1)', unit: "integer", boundary: "both", selectWhole: true } ,
        "#": { value: '(__count || 1)', unit: "integer", boundary: "both", selectWhole: true } ,

        // comments
        "';": { unit: "comment", boundary: "both", selectWhole: true, value: '(__count || 1)'},
        "':": { unit: "comment", boundary: "both", selectWhole: true, value: '-(__count || 1)'},
        ",;": { unit: "block_comment", boundary: "both", selectWhole: true, value: '(__count || 1)'},
        ",:": { unit: "block_comment", boundary: "both", selectWhole: true, value: '-(__count || 1)'},

        // paragraphs and sections
        p:     { unit: "paragraph",  boundary: "start", select:    true, value: '(__count || 1)'  },
        P:     { unit: "paragraph",  boundary: "start", select:    true, value: '-(__count || 1)' },
        up:  { unit: "paragraph",  boundary: "start",  selectWhole: true, value: '(__count || 1)'  },
        uP:  { unit: "paragraph",  boundary: "start",  selectWhole: true, value: '-(__count || 1)' },
        "')":  { unit: "section",    boundary: "start", select:      true, value: '(__count || 1)'  },
        "'(":  { unit: "section",    boundary: "start", select:      true, value: '-(__count || 1)' },
        ")":  { unit: "subsection", boundary: "start", select:      true, value: '(__count || 1)'  },
        "(":  { unit: "subsection", boundary: "start", select:      true, value: '-(__count || 1)' },
        "u')": { unit: "section",    boundary: "start", selectWhole: true, value: '(__count || 1)'  },
        "u'(": { unit: "section",    boundary: "start", selectWhole: true, value: '-(__count || 1)' },
        "u)": { unit: "subsection", boundary: "start", selectWhole: true, value: '(__count || 1)'  },
        "u(": { unit: "subsection", boundary: "start", selectWhole: true, value: '-(__count || 1)' },
    },

    // jupyter based cell selection
<<<<<<< HEAD
    "::doc::'y": { kind: "select", label: "jupyter", detail: "jupyter related selection commands", tip: "notebook"},
    "::doc::'yc": { kind: "select", label: "cell →", detail: "next jupyter notebook cell", tip: "notebook"},
    "'yc": ["jupyter.gotoNextCellInFile", "jupyter.selectCell"],
    "::doc::'yC": { kind: "select", label: "cell ←", detail: "previous jupyter notebook cell", tip: "notebook"},
    "'yC": ["jupyter.gotoPrevCellInFile", "jupyter.selectCell"],
    "::doc::uy": { kind: "select", label: "cell", detail: "select a jyputer notebook cell", tip: "notebook"},
    uy: "jupyter.selectCell",
=======
    "::doc::'y": { kind: "select", label: "cell →", detail: "next jupyter notebook cell"},
    "'y": {
        if: "__language == 'markdown' || __language == 'quarto'",
        then: "terminal-polyglot.next-fence-select",
        else: [
            { "jupyter.gotoNextCellInFile": {}, repeat: "__count" },
            { "revealLine": { lineNumber: '__line', at: 'center' } },
            "jupyter.selectCell"
        ],
    },
    "::doc::'Y": { kind: "select", label: "cell ←", detail: "previous jupyter notebook cell"},
    "'Y": {
        if: "__language == 'markdown' || __language == 'quarto'",
        then: "terminal-polyglot.prev-fence-select",
        else: [
            { "jupyter.gotoPrevCellInFile": {}, repeat: "__count" }, 
            { "revealLine": { lineNumber: '__line', at: 'center' } },
            "jupyter.selectCell"
        ],
    },
    "::doc::uy": { kind: "select", label: "cell", detail: "select a jyputer notebook cell"},
    uy: {
        if: "__language == 'markdown' || __language == 'quarto'",
        then: "terminal-polyglot.select-fence",
        else: "jupyter.selectCell",
    },
    "::doc::,y": { kind: "action", label: "create cell", detail: "Create a new jupyter notebook cell"},
    ",y": {
        if: "__language == 'quarto'",
        then: "quarto.insertCodeCell",
        else: "jupyter.selectCell",
    },
>>>>>>> 78a18470

    // function arguments
    "::doc::,": { kind: "leader", label: "window (mostly)", detail: "additional commands, mostly related to changes to the editor/view/window" },
    "::using::move-cursor-by-argument.move-by-argument": {
        "::doc::,w": { kind: "select", label: "arg →", detail: "Next function argument", tip: "argument"},
        ",w":  { value: "(__count || 1)",  boundary: "end", select:      true },
        "::doc::,b": { kind: "select", label: "arg ←", detail: "Previous function argument", tip: "argument"},
        ",b":  { value: "-(__count || 1)", boundary: "start", select:      true },
        "::doc::,W": { kind: "select", label: "arg(+,) →", detail: "Next function argument (and comma)", tip: "argument"},
        ",W":  { value: "(__count || 1)",  boundary: "start", select:      true },
        "::doc::,B": { kind: "select", label: "arg(+,) ←", detail: "Previous function argument (and comma)", tip: "argument"},
        ",B":  { value: "-(__count || 1)", boundary: "end",   select:      true },
        "::doc::u.": { kind: 'select', label: "arg →", detail: "Around next argument", tip: "argument"},
        "u.": { value: "(__count || 1)",  boundary: "both", selectWhole: true },
        "::doc::u,": { kind: 'select', label: "arg ←", detail: "Around previous argument", tip: "argument"},
        "u,": { value: "-(__count || 1)", boundary: "both", selectWhole: true },
        "::doc::u>": { kind: 'select', label: "arg →", detail: "Around next argument (with comma)", tip: "argument"},
        "u>": { value: "(__count || 1)",  boundary: "start", selectWhole: true },
        "::doc::u<": { kind: 'select', label: "arg ←", detail: "Around previous argument (with comma)", tip: "argument"},
        "u<": { value: "-(__count || 1)", boundary: "end",   selectWhole: true },
    },

    // generic, magic selection
    "::doc::uu": { kind: 'select', label: "smart expand", detail: "Use VSCode's built-in smart expansion command", tip: "region"},
    "uu": "editor.action.smartSelect.expand",

    // buffer related
    "::doc::$": { kind: "select", label: "all", detail: "Select the entire document", tip: "document" },
    $: [ "editor.action.selectAll" ],
    "::doc::gG": { kind: 'select', label: 'doc end', tip: "document" },
    "gG": "cursorBottomSelect",
    "::doc::gg": { kind: 'select', label: 'doc start', tip: "document" },
    "gg": "cursorTopSelect",

    // search related
    "::doc::*": { kind: "select", label: "match →", detail: "Next match to object under cursor", tip:  "search_cursor" },
    "*": [
        { "modalkeys.search": {
            text: "__wordstr",
            wrapAround: true,
            register: "search"
        }}
    ],
    "::doc::&": { kind: "select", label: "match ←", detail: "Previous match to object under cursor", tip:  "search_cursor" },
    "&": [
        { "modalkeys.search": {
            text: "__wordstr",
            wrapAround: true,
            backwards: true,
            register: "search"
        }}
    ],

    "::doc::n": { kind: "select", label: "search →", detail: "Next match to search term", tip: "iteration"},
    "n": { "modalkeys.nextMatch": {register: "search"}, repeat: "__count" },
    "::doc::N": { kind: "select", label: "search →", detail: "Previous match to search term", tip: "iteration"},
    "N": { "modalkeys.previousMatch": {register: "search"}, repeat: "__count" },

    "::doc::/": { kind: "select", label: "search", detail: "Search forwards", tip: "string"},
    "/": { "modalkeys.search": {
        register: "search",
        caseSensitive: true,
        backwards: false,
        selectTillMatch: true,
        wrapAround: true
    } },
    "::doc::?": { kind: "select", label: "search back", detail: "Search backward", tip: "string"},
    "?": { "modalkeys.search": {
        register: "search",
        caseSensitive: true,
        backwards: true,
        selectTillMatch: true,
        wrapAround: true
    } },

    "::doc::f": { kind: "select", label: "find char", detail: "To next char (include char in selection)", tip: "character"},
    f: { "modalkeys.search": {
        caseSensitive: true,
        acceptAfter: 1,
        backwards: false,
        selectTillMatch: true,
        wrapAround: true
    }},
    "::doc::F": { kind: "select", label: "find char back", detail: "To previous character (include char in selection)", tip: "character"},
    F: { "modalkeys.search": {
        caseSensitive: true,
        acceptAfter: 1,
        backwards: true,
        selectTillMatch: true,
        wrapAround: true
    }},
    "::doc::t": { kind: "select", label: "find char", detail: "To next character (exclude char in selection)", tip: "character"},
    t: { "modalkeys.search": {
        caseSensitive: true,
        acceptAfter: 1,
        backwards: false,
        selectTillMatch: true,
        offset: 'start',
        wrapAround: true
    }},
    "::doc::T": { kind: "select", label: "find char back", detail: "To previous character (exclude char in selection)", tip: "character"},
    T: { "modalkeys.search": {
        caseSensitive: true,
        acceptAfter: 1,
        backwards: true,
        selectTillMatch: true,
        offset: 'end',
        wrapAround: true
    }},
    "::doc::s": { kind: "select", label: "find char pair", detail: "To next character pair", tip: "character"},
    s: { "modalkeys.search": {
        caseSensitive: true,
        acceptAfter: 2,
        backwards: false,
        selectTillMatch: true,
        offset: 'start',
        wrapAround: true
    }},
    "::doc::S": { kind: "select", label: "char pair back", detail: "To previous character pair", tip: "character"},
    S: { "modalkeys.search": {
        casSensitive: true,
        acceptAfter: 2,
        backwards: true,
        selectTillMatch: true,
        offset: 'start',
        wrapAround: true
    }},
    "::doc::;": {kind: "select", label: "→ match", detail: "Repeat search motion forwards (for `f`, `t`, etc...)", tip: "iteration"},
    ";": { "modalkeys.nextMatch": {}, repeat: "__count" },
    "::doc:::": {kind: "select", label: "← match", detail: "Repeat search motion backwards (for `f`, `t`, etc...)", tip: "iteration"},
    ":": { "modalkeys.previousMatch": {}, repeat: "__count" },

    // ### more complex syntactic selections

    "::doc::%": { kind: 'select', label: 'to bracket', detail: "Move to matching bracket", tip: "bracket"},
    '%': "editor.action.jumpToBracket",
    "::doc::''": {kind: 'select', label: 'in quotes', detail: "text within current quotes", tip: "bracket"},
    "''": "bracketeer.selectQuotesContent",
    "::doc::'\"": {kind: 'select', label: 'around quotes', detail: "quotes and text within current quotes", tip: "bracket"},
    "'\"": ["bracketeer.selectQuotesContent", "bracketeer.selectQuotesContent"],
    // the below is a bit hacky; I want to add these commandsto my extension
    "::doc::[": {kind: 'select', label: 'in parens', detail: 'text inside parents/brackets/braces', tip: "bracket"},
    "[": [
        {
            if: "!__selection.isEmpty",
            then: [
                "selection-utilities.activeAtStart",
                { "cursorMove": { "to": "left", "select": true, "value": 2 } },
                "selection-utilities.activeAtEnd",
                { "cursorMove": { "to": "right", "select": true, "value": 2 } }
            ],
        },
        { "editor.action.selectToBracket": {"selectBrackets": false} }
    ],
    "::doc::{": {kind: 'select', label: 'arnd parens', detail: 'parents/brackets/braces and their contents', tip: "bracket"},
    "{": [
        {
            if: "!__selection.isEmpty",
            then: [
                "selection-utilities.activeAtStart",
                { "cursorMove": { "to": "left", "select": true } },
                "selection-utilities.activeAtEnd",
                { "cursorMove": { "to": "right", "select": true } }
            ],
        },
        { "editor.action.selectToBracket": {"selectBrackets": true} }
    ],

    "::doc::'>": { kind: 'select', label: 'in <>', detail: 'text inside angle brackets', tip: "bracket"},
    "'>": "extension.selectAngleBrackets",
    "::doc::'<": { kind: 'select', label: 'in ><', detail: 'text inside tag pairs (e.g. <a>text</a>)', tip: "bracket"},
    "'<": "extension.selectInTag",

    "::doc::']": {kind: 'select', label: 'indent+top', detail: 'all text at same indent and the unindent line just above it (ala python syntax)', tip: "ident"},
    "']": "vscode-select-by-indent.select-outer-top-only",
    "::doc::]": {kind: 'select', label: 'inside indent', detail: 'all text at same indent', tip: "ident"},
    "]": "vscode-select-by-indent.select-inner",
    "::doc::}": {kind: 'select', label: 'around indent', detail: 'all text at same indent along with the line above and below this (ala c-like synatx)', tip: "ident"},
    "}": "vscode-select-by-indent.select-outer",

    "::doc::u`": {kind: 'select', label: 'inside ``', detail: 'inside first character pair `` (non syntactical, useful inside comments)', tip: "quote"},
    "u`": { "modalkeys.selectBetween": {
        from: "`", to: "`",
        inclusive: false,
        caseSensitive: true,
        docScope: true
    }},
    "::doc::u[": {kind: 'select', label: 'inside []', detail: 'inside first character pair `[]` (non syntactical, useful inside comments)', tip: "bracket"},
    "u[": { "modalkeys.selectBetween": {
        from: "[", to: "]",
        inclusive: false,
        caseSensitive: true,
        docScope: true
    }},
    "::doc::u{": {kind: 'select', label: 'inside {}', detail: 'inside first character pair `{}` (non syntactical, useful inside comments)', tip: "bracket"},
    "u{": { "modalkeys.selectBetween": {
        from: "{", to: "}",
        inclusive: false,
        caseSensitive: true,
        docScope: true
    }},

<<<<<<< HEAD
    "::doc::u]": {kind: 'select', label: 'around []', detail: 'around first character pair `[]` (non syntactical, useful inside comments)', tip: "bracket"},    
    "u]": { "modalkeys.selectBetween": {
=======
    "::doc::u[": {kind: 'select', label: 'around []', detail: 'around first character pair `[]` (non syntactical, useful inside comments)'},    "u]": { "modalkeys.selectBetween": {
>>>>>>> 78a18470
        from: "[", to: "]",
        inclusive: true,
        caseSensitive: true,
        docScope: true
    }},
    
    "::doc::u}": {kind: 'select', label: 'around {}', detail: 'around first character pair `{}` (non syntactical, useful inside comments)', tip: "bracket"},    
    "u}": { "modalkeys.selectBetween": {
        from: "{", to: "}",
        inclusive: true,
        caseSensitive: true,
        docScope: true
    }},

    "::doc::uC": {kind: 'select', label: 'between bracket pair', detail: 'around/inside some bracket pairs'},
    "::doc::uC(": {kind: 'select', label: 'inside ()', detail: 'inside first pair of `()` (non syntactical, useful inside comments)', tip: "bracket" },  
    "uC(": { "modalkeys.selectBetween": {
        from: "(", to: ")",
        inclusive: false,
        caseSensitive: true,
        docScope: true
    }},
    "::doc::uC)": {kind: 'select', label: 'around ()', detail: 'around first pair of `()` (non syntactical, useful inside comments)', tip: "bracket" },  
    "uC)": { "modalkeys.selectBetween": {
        from: "(", to: ")",
        inclusive: false,
        caseSensitive: true,
        docScope: true
    }},
<<<<<<< HEAD
    "::doc::uC,": {kind: 'select', label: 'inside <>', detail: 'inside first character pair `<>` (non syntactical, useful inside comments)', tip: "bracket" },
=======
    "::doc::uC[": {kind: 'select', label: 'inside []', detail: 'inside first pair of `[]` (non syntactical, useful inside comments)' },  
    "uC[": { "modalkeys.selectBetween": {
        from: "[", to: "]",
        inclusive: false,
        caseSensitive: true,
        docScope: true
    }},
    "::doc::uC]": {kind: 'select', label: 'around []', detail: 'around first pair of `[]` (non syntactical, useful inside comments)' },  
    "uC]": { "modalkeys.selectBetween": {
        from: "[", to: "]",
        inclusive: false,
        caseSensitive: true,
        docScope: true
    }},
    "::doc::uC{": {kind: 'select', label: 'inside {}', detail: 'inside first pair of `{}` (non syntactical, useful inside comments)' },  
    "uC{": { "modalkeys.selectBetween": {
        from: "{", to: "}",
        inclusive: false,
        caseSensitive: true,
        docScope: true
    }},
    "::doc::uC}": {kind: 'select', label: 'around {}', detail: 'around first pair of `{}` (non syntactical, useful inside comments)' },  
    "uC}": { "modalkeys.selectBetween": {
        from: "{", to: "}",
        inclusive: false,
        caseSensitive: true,
        docScope: true
    }},
    "::doc::uC,": {kind: 'select', label: 'inside <>', detail: 'inside first character pair `<>` (non syntactical, useful inside comments)'},    
>>>>>>> 78a18470
    "uC.": { "modalkeys.selectBetween": {
        from: "<", to: ">",
        inclusive: false,
        caseSensitive: true,
        docScope: true
    }},
    "::doc::uC.": {kind: 'select', label: 'inside ><', detail: 'inside first character pair `><` (non syntactical, useful inside comments)', tip: "bracket" },
    "uC.": { "modalkeys.selectBetween": {
        from: ">", to: "<",
        inclusive: false,
        caseSensitive: true,
        docScope: true
    }},
    "::doc::uC<": {kind: 'select', label: 'around <>', detail: 'around first character pair `<>` (non syntactical, useful inside comments)', tip: "bracket" },
    "uC<": { "modalkeys.selectBetween": {
        from: "<", to: ">",
        inclusive: true,
        caseSensitive: true,
        docScope: true
    }},
    "::doc::uC>": {kind: 'select', label: 'around ><', detail: 'around first character pair `><` (non syntactical, useful inside comments)', tip: "bracket" },
    "uC>": { "modalkeys.selectBetween": {
        from: ">", to: "<",
        inclusive: true,
        caseSensitive: true,
        docScope: true
    }},

    "::doc::uc": {kind: 'select', label: 'between pair', detail: 'between two instances of any character, exclusive of the pair (non syntatical, useful inside comments)', tip: "around_chars"},
    uc: { "modalkeys.captureChar": {
        acceptAfter: 1,
        executeAfter: { "modalkeys.selectBetween": {
            from: "__captured",
            to: "__captured",
            inclusive: false,
            caseSensitive: true,
            docScope: true
        }},
    }},

<<<<<<< HEAD
    "::doc::uv": {kind: 'select', label: 'around pair', detail: 'between two instance of any character, inclusive of the pair (non syntatical, useful inside comments)', tip: "around_chars"},
=======
    "::doc::uz": {kind: 'select', label: 'in 2char pair ex.', detail: 'between two sets of characters pairs (four total chars), exclusive of the pair; for example, select bob in the string [{bob}] by typing uz[{}]'},
    uz: { "modalkeys.captureChar": {
        acceptAfter: 4,
        executeAfter: { "modalkeys.selectBetween": {
            from: "__captured.slice(0,2)",
            to: "__captured.slice(2,4)",
            inclusive: false,
            caseSensitive: true,
            docScope: true
        }},
    }},

    "::doc::uZ": {kind: 'select', label: 'in 2char pair in.', detail: 'between two sets of characters pairs (four total chars), inclusive of the pair; for example, select the string [{bob}] by typing uz[{}]'},
    uZ: { "modalkeys.captureChar": {
        acceptAfter: 4,
        executeAfter: { "modalkeys.selectBetween": {
            from: "__captured.slice(0,2)",
            to: "__captured.slice(2,4)",
            inclusive: true,
            caseSensitive: true,
            docScope: true
        }},
    }},

    "::doc::ux": {kind: 'select', label: 'btwn chars ex.', detail: 'between two distinct characters, exclusive of the pair'},
    ux: { "modalkeys.captureChar": {
        acceptAfter: 2,
        executeAfter: { "modalkeys.selectBetween": {
            from: "__captured[0]",
            to: "__captured[1]",
            inclusive: false,
            caseSensitive: true,
            docScope: true
        }},
    }},

    "::doc::uX": {kind: 'select', label: 'btwn chars inc.', detail: 'between two distinct characters, inclusive of the pair'},
    uX: { "modalkeys.captureChar": {
        acceptAfter: 2,
        executeAfter: { "modalkeys.selectBetween": {
            from: "__captured[0]",
            to: "__captured[1]",
            inclusive: false,
            caseSensitive: true,
            docScope: true
        }},
    }},

    "::doc::uv": {kind: 'select', label: 'around pair', detail: 'between two instance of any character, inclusive of the pair (non syntatical, useful inside comments)'},
>>>>>>> 78a18470
    uv: { "modalkeys.captureChar": {
        acceptAfter: 1,
        executeAfter: { "modalkeys.selectBetween": {
            from: "__captured",
            to: "__captured",
            inclusive: true,
            caseSensitive: true,
            docScope: true
        }},
    }},

    // ### Selection Modifiers

    "::doc::normal::R": {kind: "select", label: 'expand no wht', detail: 'select full line(s), and trim external whitespace', tip: "adjust"},
    "normal::R": [ "expandLineSelection", "selection-utilities.trimSelectionWhitespace" ],
    "::doc::R": {kind: "modifier", label: 'trim whitespace', detail: 'shrink selection to avoid external whitespace', tip: "adjust"},
    "R": "selection-utilities.trimSelectionWhitespace" ,
    "::doc::U": {kind: "modifier", label: 'narrow to subword', detail: "Narrow current selection so it starts and stops at a subword (e.g. 'snake' in snake_case)", tip: "adjust"},
    U: { "selection-utilities.narrowTo": { unit: "subident", boundary: "both", } },

    "::doc::r": {kind: "modifier", label: 'clear', detail: "Clear the current selection", tip: "adjust"},
    r: "modalkeys.cancelMultipleSelections",
    "::doc:: ": {kind: "mode", label: 'hold', detail: "Start visual mode (enabling selection)", tip: "adjust"},
    " ": "modalkeys.enableSelection",

    // ### Actions

    // #### Insert/append text
    "::doc::i": {kind: "mode", label: 'insert', detail: "Switch to insert mode" , tip: "insert"},
    i: [ "modalkeys.cancelMultipleSelections", "modalkeys.enterInsert" ],
    "::doc::a": {kind: "mode", label: 'append', detail: "Switch to insert mode, moving cursor to end of current character" , tip: "insert"},
    a: [ "modalkeys.cancelMultipleSelections", { if: "__char != ''", then: "cursorRight" }, "modalkeys.enterInsert"],

    "::doc::I": {kind: "mode", label: 'insert start', detail: "Switch to insert mode, moving cursor to start of line" , tip: "insert"},
    I: [
        { "cursorMove": { to: "wrappedLineFirstNonWhitespaceCharacter", select: false } },
        "modalkeys.enterInsert",
    ],

    "::doc::A": {kind: "mode", label: 'append eol', detail: "Switch to insert mode, moving cursor to end of line" , tip: "insert"},
    A: [ { "cursorMove": { to: "wrappedLineEnd", select: false } }, "modalkeys.enterInsert", ],

    // #### Text Changes
    "::doc::c": {kind: "mode", label: 'change', detail: "Delete all selected text and move to insert mode", tip: "change"},
    c: countSelectsLines('down', {
        if: "!__selection.isSingleLine && __selection.end.character == 0 && __selection.start.character == 0",
        // multi-line selection
        then: [
            "deleteRight",
            "editor.action.insertLineBefore",
            "modalkeys.enterInsert"
        ],
        // single line selection
        else: { if: "!__selection.isEmpty", then: [
            "deleteRight",
            "modalkeys.enterInsert"
        ],
        // nothing selectioned
        else: [
            "expandLineSelection",
            "deleteRight",
            "editor.action.insertLineBefore",
            "modalkeys.enterInsert"
        ]}
    }, [
        "deleteRight",
        "editor.action.insertLineBefore",
        "modalkeys.enterInsert"
    ]),

    "::doc::C": {kind: "mode", label: 'change to eol', detail: "Delete all text from here to end of line, and switch to insert mode", tip: "change"},
    C: countSelectsLines('up', [
        "modalkeys.cancelMultipleSelections",
        "deleteAllRight",
        "modalkeys.enterInsert",
    ],
    [
        "deleteRight",
        "editor.actions.insertLineBefore",
        "modalkeys.enterInsert"
    ]),

    "::doc::gy": {kind: "action", label: 'join', detail: "Remove newline between current and next line", tip: "change"},
    "gy": countSelectsLines('down', "editor.action.joinLines"),

    "::doc::`": {kind: "action", label: 'swap', detail: "Swap the style of the current selection or the identifier under the cursor (e.g. from camelCase to snake_case)", tip: "case"},
    "::doc::`c": {kind: "action", label: 'camel', detail: "Swap style to lower camel case (`camelCase`)", tip: "case"},
    "`c": "extension.changeCase.camel",
    "::doc::`U": {kind: "action", label: 'constant', detail: "Swap style to constant (`IS_CONSTANT`)", tip: "case"},
    "`U": "extension.changeCase.constant",
    "::doc::`.": {kind: "action", label: 'dot', detail: "Swap style to dot case (`dot.case`)", tip: "case"},
    "`.": "extension.changeCase.dot",
    "::doc::`-": {kind: "action", label: 'kebab', detail: "Swap style to kebab case (`kebab-case`)", tip: "case"},
    "`-": "extension.changeCase.kebab",
    "::doc::`L": {kind: "action", label: 'all lower', detail: "Swap all to lower case", tip: "case"},
    "`L": "extension.changeCase.lower",
    "::doc::`l": {kind: "action", label: 'first lower', detail: "Swap first letter to lower case", tip: "case"},
    "`l": "extension.changeCase.lowerFirst",
    "::doc::` ": {kind: "action", label: 'spaces', detail: "Swap to spaces (`camelCase` -> `camel case`)", tip: "case"},
    "` ": "extension.changeCase.no",
    "::doc::`C": {kind: "action", label: 'Camel', detail: "Swap to uper camel case (`CamelCase`)", tip: "case"},
    "`C": "extension.changeCase.pascal",
    "::doc::`/": {kind: "action", label: 'path', detail: "Swap to 'path' case (`path/case`)", tip: "case"},
    "`/": "extension.changeCase.path",
    "::doc::`_": {kind: "action", label: 'snake', detail: "Swap to snake case (`snake_case`)", tip: "case"},
    "`_": "extension.changeCase.snake",
    "::doc::`s": {kind: "action", label: 'swap', detail: "Swap upper and lower case letters", tip: "case"},
    "`s": "extension.changeCase.swap",
    "::doc::`t": {kind: "action", label: 'title', detail: "Swap to title case (all words have first upper case letter)", tip: "case"},
    "`t": "extension.changeCase.title",
    "::doc::`Y": {kind: "action", label: 'all upper', detail: "Swap to use all upper case letters", tip: "case"},
    "`Y": "extension.changeCase.upper",
    "::doc::`u": {kind: "action", label: 'first upper', detail: "Swap first character to upper case", tip: "case"},
    "`u": "extension.changeCase.upperFirst",
    "::doc::``": {kind: "action", label: 'toggle', detail: "Toggle through all possible cases", tip: "case"},
    "``": "extension.toggleCase",
    "::doc::~": {kind: "action", label: 'swap char', detail: "Swap case of character under the curser", tip: "case"},
    "~": [
        "modalkeys.cancelMultipleSelections",
        { "cursorMove": { to: 'right', select: true, value: '__count' } },
        {
            "if": "__selectionstr == __selectionstr.toUpperCase()",
            "then": "editor.action.transformToLowercase",
            "else": "editor.action.transformToUppercase"
        },
        "modalkeys.cancelMultipleSelections",
        "cursorLeft"
    ],

    // #### Update numerical selections
    "::doc::=": {kind: "action", label: 'inc #', detail: "Increment a number by 1 (increases increment for subsequent selections)", tip: "text_number"},
    "=": [
        {
            if: "__selections.length === 1",
            then: "editor.emmet.action.incrementNumberByOne",
            else: "extension.incrementSelection",
        },
    ],
    "::doc::+": {kind: "action", label: 'dec #', detail: "Decrement a number by 1 (increases increment for subsequent selections)", tip: "text_number"},
    "+": [
        {
            if: "__selections.length === 1",
            then: "editor.emmet.action.decrementNumberByOne",
            else: "extension.decrementSelection",
        },
    ],
    "::doc::g=": {kind: "action", label: 'inc all #', detail: "Increment all numbers by 1", tip: "text_number"},
    "g=": "editor.emmet.action.incrementNumberByOne",
    "::doc::g+": {kind: "action", label: 'dec all #', detail: "Decrement all numbers by 1", tip: "text_number"},
    "g+": "editor.emmet.action.decrementNumberByOne",

    // #### Checkmarks
    "::doc::^": {kind: "action", label: 'toggle check', detail: "Toggle a markdown checkbox"},
    "^": "markdown-checkbox.markCheckbox",

    // #### Whitespace
    "::doc::ga": {kind: "action", label: 'trim white', detail: "Delete all external whitespace (left and right edges)"},
    "ga": "selection-utilities.trimWhitespace",

    // #### Brackets
    "::doc::gx": {kind: "action", label: 'remove pair', detail: "Delete a pairing (e.g. `()`)", tip: "text_bracket"},
    "::doc::gx[": {kind: "action", label: 'parens/brackets', detail: "Removes pairs that start with `[`, `(` or `{`"},
    "gx[":  "bracketeer.removeBrackets",
    "::doc::gs": {kind: "action", label: 'swap pair', detail: "Change between different kinds of pairs (e.g. `(` to `{`)", tip: "text_bracket"},
    "::doc::gs[": {kind: "action", label: 'parens/brackets', detail: "Swap between `[`, `(` and `{`"},
    "gs[":  "bracketeer.swapBrackets",
    "::doc::gs'": {kind: "action", label: 'quotes', detail: "Change between different quotes"},
    "gs'":  "bracketeer.swapQuotes",
    "::doc::gx'": {kind: "action", label: 'quotes', detail: "Removes quotes (', \" or `)"},
    "gx'":  "bracketeer.removeQuotes",
    "::doc::gi": {kind: "action", label: 'insert pair', detail: "Insert a pairing (e.g. ()) around a selection", tip: "text_bracket"},
    "::doc::gi(": {kind: "action", label: 'paren', detail: "Insert parenthesis around selection"},
    "gi(": [ "modalkeys.enterInsert", { "type": { text: "(" }, }, "modalkeys.enterNormal" ],
    "::doc::gi(": {kind: "action", label: 'paren', detail: "Insert parenthesis around selection"},
    "gi<": [ "modalkeys.enterInsert", { "type": { text: "<" }, }, "modalkeys.enterNormal" ],
    "::doc::gi`": {kind: "action", label: 'ticks', detail: "Insert ticks (``) around selection"},
    "gi`": [ "modalkeys.enterInsert", { "type": { text: "`" }, }, "modalkeys.enterNormal" ],
    "::doc::gi\"": {kind: "action", label: 'dbl quotes', detail: "Insert quotes (\"\") around selection"},
    "gi\"": [ "modalkeys.enterInsert", { "type": { "text": "\"" }, }, "modalkeys.enterNormal" ],
    "::doc::gi'": {kind: "action", label: 'sgl quotes', detail: "Insert singel quotes ('') around selection"},
    "gi'": [ "modalkeys.enterInsert", { "type": { text: "'" }, }, "modalkeys.enterNormal" ],
    "::doc::gi*": {kind: "action", label: 'start', detail: "Insert stars (**) around selection"},
    "gi*": [ "modalkeys.enterInsert", { "type": { text: "*" }, }, "modalkeys.enterNormal" ],
    "::doc::gi{": {kind: "action", label: 'curly', detail: "Insert curly brackets ({}) around selection"},
    "gi{": [ "modalkeys.enterInsert", { "type": { text: "{" }, }, "modalkeys.enterNormal" ],
    "::doc::gi[": {kind: "action", label: 'square', detail: "Insert square brackets ([]) around selection"},
    "gi[": [ "modalkeys.enterInsert", { "type": { text: "[" }, }, "modalkeys.enterNormal" ],

    // #### Clipboard 

    "::doc::d": {kind: "action", label: "delete", detail: "Delete selection and save to paste buffer", tip: "delete"},
    d: countSelectsLines('down', [
        "editor.action.clipboardCutAction",
        { "modalkeys.enterMode": { mode: "normal" } }, // modalkeys.enterNormal has async issues that cause the entire line to be deleted here
    ]),

    "::doc::D": {kind: "action", label: "delete (eol/up)", detail: "without count: Delete from cursor to end of line; with count: Delete from current line up `count` number of keys.", tip: "delete"},
    D: countSelectsLines('up', [
        "modalkeys.cancelMultipleSelections",
        { "cursorMove": { to: "wrappedLineEnd", select: true } },
        "editor.action.clipboardCutAction",
    ],
    [
        "editor.action.clipboardCutAction",
        { "modalkeys.enterMode": { mode: "normal" } }, // modalkeys.enterNormal has async issues that cause the entire line to be deleted here
    ]),

    "::doc::x": {kind: "action", label: "delete char", detail: "delete the character under the cursor", tip: "delete"},
    x: [
        "modalkeys.cancelMultipleSelections",
        { "cursorMove": { to: "right", select: true } },
        "editor.action.clipboardCutAction",
    ],

    "::doc::,r": {kind: "action", label: "replace char", detail: "replace the character under the cursor", tip: "change"},
    ",r": "modalkeys.replaceChar",

    "::doc::y": {kind: "action", label: "copy", detail: "copy selected text to clipboard", tip: "copy" },
    y: countSelectsLines('down', [
        "editor.action.clipboardCopyAction", "modalkeys.cancelMultipleSelections",
    ]),

    "::doc::Y": {kind: "action", label: "copy (eol/up)", detail: "without a count: copy to end of line; with a count: copy this and the previous N lines", tip: "copy"},
    Y: countSelectsLines('up', [
        { "cursorMove": { to: "wrappedLineEnd", select: true } },
        "editor.action.clipboardCopyAction",
        "modalkeys.cancelMultipleSelections"
    ], [
        "editor.action.clipboardCopyAction",
        "modalkeys.cancelMultipleSelections"
    ]),

    "::doc::v": {kind: "action", label: "paste after", detail: "Paste the next after the cursor/selection", tip: "copy"},
    v: [
        {
            if: "!__selection.isEmpty",
            then: [
                "selection-utilities.activeAtEnd",
                "modalkeys.cancelMultipleSelections",
            ],
            else: [
                "modalkeys.cancelMultipleSelections",
                "cursorRight",
            ],
        },
        "editor.action.clipboardPasteAction",
    ],

    "::doc::V": {kind: "action", label: "paste before", detail: "Paste the next before the cursor/selection", tip: "copy"},
    V: [
        {
            if: "!__selection.isEmpty",
            then: [
                "selection-utilities.activeAtStart",
                "modalkeys.cancelMultipleSelections",
            ],
        },
        "editor.action.clipboardPasteAction",
    ],

    "::doc::gV": {kind: "action", label: "paste replace", detail: "Paste, replacing the selected text", tip: "advanced_copy"},
    "gV": "editor.action.clipboardPasteAction",

    "::doc::gv": {kind: "action", label: "paste history", detail: "Paste from clipboard history", tip: "advanced_copy"},
    "gv": "clipboard-manager.editor.pickAndPaste" ,


    "::doc::,v": {kind: "action", label: "paste after line", detail: "Paste text after current line", tip: "advanced_copy"},
    ",v": [
        "expandLineSelection",
        "selection-utilities.activeAtEnd",
        "modalkeys.cancelMultipleSelections",
        "editor.action.clipboardPasteAction",
    ],

    "::doc::,V": {kind: "action", label: "paste before line", detail: "Paste text before current line", tip: "advanced_copy"},
    ",V": [
        "expandLineSelection",
        "selection-utilities.activeAtStart",
        "modalkeys.cancelMultipleSelections",
        "editor.action.clipboardPasteAction",
    ],


    // #### begin line below
    "::doc::o": {kind: "mode", label: "open below", detail: "open a line below current line and enter insert", tip: "advanced_insert"},
    o: ["editor.action.insertLineAfter", "modalkeys.enterInsert"],
    "::doc::go": {kind: "action", label: "open below", detail: "open a line below current line", tip: "advanced_insert"},
    go: "editor.action.insertLineAfter",
    "::doc::visual::o": {kind: "mode", label: "open below", detail: "open a line below current selection and enter insert", tip: "advanced_insert"},
    "visual::o": "selection-utilities.activeAtEnd",
    "::doc::O": {kind: "mode", label: "open above", detail: "open a line above current line and enter insert", tip: "advanced_insert"},
    O: [ "editor.action.insertLineBefore", "modalkeys.enterInsert" ],
    "::doc::gO": {kind: "action", label: "open above", detail: "open a line above current line", tip: "advanced_insert"},
    gO: "editor.action.insertLineBefore",
    "::doc::visual::o": {kind: "mode", label: "open before", detail: "open a line above current selection and enter insert", tip: "advanced_insert"},
    "visual::O": "selection-utilities.activeAtStart",

    // #### line indent
    "::doc::>": {kind: "action", label: "indent", detail: "Indent lines", tip: "text_indent"},
    ">": countSelectsLines('down', "editor.action.indentLines", [
        "editor.action.indentLines", 
        "modalkeys.cancelMultipleSelections"
    ]),
    "::doc::<": {kind: "action", label: "deindent", detail: "Deindent lines", tip: "text_indent"},
    "<": countSelectsLines('down', "editor.action.outdentLines", [
        "editor.action.outdentLines", 
        "modalkeys.cancelMultipleSelections"
    ]),
    "::doc::g>": {kind: "action", label: "format", detail: "Format code", tip: "text_indent"},
    "g>": countSelectsLines('down', "editor.action.formatSelection", [
        "editor.action.formatSelection",
        "modalkeys.cancelMultipleSelections"
    ]),

    // TODO: this is where I stopped adding action tips

    // ### File/window related
    "::doc::,f": {kind: "window", label: "open file", detail: "Open file using quick open"},
    ",f": "workbench.action.quickOpen",
    "::doc::,R": {kind: "window", label: "open recent", detail: "Open recent file"},
    ",R": "workbench.action.openRecent",
    "::doc::,,": {kind: "action", label: "command", detail: "Show the VSCode command palette"},
    ",,": "workbench.action.showCommands",
    "::doc::,g": {kind: "window", label: "goto line", detail: "Use VSCode goto line command"},
    ",g": "workbench.action.gotoLine",

    // ### History

    "::doc::z": {kind: "history", label: "undo", detail: "VSCode Undo"},
    z: [ "undo", "modalkeys.cancelMultipleSelections", "modalkeys.untouchDocument", ],
    "::doc::Z": {kind: "history", label: "undo", detail: "VSCode Redo"},
    Z: [ "redo", "modalkeys.cancelMultipleSelections", "modalkeys.untouchDocument", ],
    "::doc::-": {kind: "history", label: "cursor undo", detail: "VSCode Cursor Undo"},
    "-": "cursorUndo",
    "::doc::_": {kind: "history", label: "cursor redo", detail: "VSCode Cursor Redo"},
    "_": "cursorRedo",
    "::doc::g-": {kind: "history", label: "nav ←", detail: "Go back in navigation history (e.g. goto definition)"},
    "g-": "workbench.action.navigateBackInNavigationLocations",
    "::doc::g_": {kind: "history", label: "nav →", detail: "Go forward in navigation history (e.g. goto definition)"},
    "g_": "workbench.action.navigateForwardInNavigationLocations",
    "::doc::'-": {kind: "history", label: "edit hist ←", detail: "Go back in edit history (e.g. goto definition)"},
    "'-": "workbench.action.navigateBackInEditLocations",
    "::doc::'_": {kind: "history", label: "edit hist →", detail: "Go forward in edit history (e.g. goto definition)"},
    "'_": "workbench.action.navigateForwardInEditLocations",

    "::doc::.": {kind: "history", label: "repeat", detail: "repeat last sentence (last selection and action pair)"},
    ".": [
        "modalkeys.repeatLastUsedSelection",
        "modalkeys.repeatLastChange",
    ],
    "::doc::'.": {kind: "history", label: "repeat select", detail: "repeat last used selection (last selection followed by action pair)"},
    "'.": "modalkeys.repeatLastUsedSelection",
    "::doc::g.": {kind: "history", label: "repeat action", detail: "repeat last action"},
    "g.": "modalkeys.repeatLastChange",

    "::doc::q": {kind: "history", label: "record", detail: "toggle macro recording (use count to label it), use `'q` to cancel recording"},
    "q": { "modalkeys.toggleRecordingMacro": { register: "__count" } },
    "::doc::Q": {kind: "history", label: "replay", detail: "replay the macro (specify which macro using a count)"},
    "Q": { "modalkeys.replayMacro": { register: "__count" } },
    "::doc::'q": {kind: "history", label: "cancel recording", detail: "stop recording a macro (don't save it)"},
    "'q": "modalkeys.cancelRecordingMacro",

    // ### Comments 
    "::doc::g;": {kind: "action", label: "comment →", detail: "select next comment"},
    "g;":  countSelectsLines('down', [
        "editor.action.commentLine", "modalkeys.cancelMultipleSelections",
    ]),
    "::doc::g:": {kind: "action", label: "comment ←", detail: "select previous comment"},
    "g:":  countSelectsLines('down', [
        "editor.action.blockComment", "modalkeys.cancelMultipleSelections",
    ]),
    "::doc::gq": {kind: "action", label: "wrap", detail: "wrap text, preserving commenting"},
    "gq": "rewrap.rewrapComment",

    // ### terminal actions
    "::doc::M": {kind: "action", label: "to repl", detail: "send text to a terminal (usually containing a REPL); use langauge specific extensions when available and put the pasted code into a block (when defined)."},
    M: countSelectsLines('down', [
        {
            if: "__language == 'julia'",
            then: {
                if: "__selection.isEmpty",
                then: ["expandLineSelection", "language-julia.executeCodeBlockOrSelectionAndMove"],
                else: "language-julia.executeCodeBlockOrSelectionAndMove"
            },
            else: {
                if: "!__selection.isSingleLine",
                then: "terminal-polyglot.send-block-text",
                else: "terminal-polyglot.send-text"
            },
        },
        "modalkeys.cancelMultipleSelections",
        "modalkeys.touchDocument"
    ]),
    "::doc::m": {kind: "action", label: "to repl (v2)", detail: "send text to a terminal (usually containing a REPL), placing in a block when defined."},
    m: countSelectsLines('down', [
        {
            if: "!__selection.isSingleLine",
            then: "terminal-polyglot.send-block-text",
            else: "terminal-polyglot.send-text"
        },
        "modalkeys.cancelMultipleSelections",
        "modalkeys.touchDocument"
    ]),
    "::doc::gm": {kind: "action", label: "to repl (v3)", detail: "send text to a terminal (usually containing a REPL)."},
    gm: countSelectsLines('down', [
        "terminal-polyglot.send-text",
        "modalkeys.cancelMultipleSelections",
        "modalkeys.touchDocument"
    ]),

    // ### git/version control
    "::doc::gr": {kind: "action", label: "git stage", detail: "stage changes for commit"},
    gr: countSelectsLines([ "git.stageSelectedRanges", "modalkeys.touchDocument", "modalkeys.cancelMultipleSelections" ]),
    "::doc::gR": {kind: "action", label: "git unstage", detail: "unstage changes for commit"},
    gR: countSelectsLines([ "git.unstageSelectedRanges", "modalkeys.touchDocument", "modalkeys.cancelMultipleSelections" ]),
    "::doc::gu": {kind: "action", label: "git revert", detail: "revert uncommited changes"},
    gu: countSelectsLines(["git.revertSelectedRanges", "modalkeys.cancelMultipleSelections"]),
    "::doc::gl": {kind: "action", label: "git pull", detail: "pull changes from remote"},
    gl: "git.pull",
    "::doc::gp": {kind: "action", label: "git push", detail: "push changes to remote"},
    gp: "git.push",
    "::doc::gc": {kind: "action", label: "→ conflict", detail: "move to next merge conflict"},
    gc: "merge-conflict.next",
    "::doc::gC": {kind: "action", label: "← conflict", detail: "move to previous merge conflict"},
    gC: "merge-conflict.previous",
    "::doc::g[": {kind: "action", label: "acpt current", detail: "accept current change"},
    "g[": "merge-conflict.accept.current",
    "::doc::g]": {kind: "action", label: "acpt incoming", detail: "accept incoming change"},
    "g]": "merge-conflict.accept.incoming",
    "::doc::g\\": {kind: "action", label: "acpt both", detail: "accept both changes"},
    "g\\": "merge-conflict.accept.both",
    "::doc::g{": {kind: "action", label: "all current", detail: "accept all current changes"},
    "g{": "merge-conflict.accept.all-current",
    "::doc::g}": {kind: "action", label: "all incoming", detail: "accept all incoming changes"},
    "g}": "merge-conflict.accept.all-incoming",
    "::doc::g|": {kind: "action", label: "all both", detail: "accept all both changes"},
    "g|": "merge-conflict.accept.all-both",
    "::doc::,p": {kind: "action", label: "→ conflict", detail: "move to next merge conflict (merge editor)"},
    ",p": "merge.goToNextConflict",
    "::doc::,P": {kind: "action", label: "← conflict", detail: "move to previous merge conflict (merge editor)"},
    ",P": "merge.goToPreviousConflict",
    "::doc::,[": {kind: "action", label: "acpt current", detail: "accept current change (merge editor)"},
    ",[": "merge.toggleActiveConflictInput1",
    "::doc::,{": {kind: "action", label: "cmpr current", detail: "compare current change (merge editor)"},
    ",{": "mergeEditor.compareInput1WithBase",
    "::doc::,]": {kind: "action", label: "acpt current", detail: "accept current change (merge editor)"},
    ",]": "merge.toggleActiveConflictInput2",
    "::doc::,}": {kind: "action", label: "cmpr current", detail: "compare current change (merge editor)"},
    ",}": "mergeEditor.compareInput2WithBase",
    "::doc::,e": {kind: "select", label: "error →", detail: "move to next error"},
    ",e": "editor.action.marker.next",
    "::doc::,E": {kind: "select", label: "error ←", detail: "move to previous error"},
    ",E": "editor.action.marker.prev",
    "::doc::,d": {kind: "window", label: "diff →", detail: "move to and show next change"},
    ",d": "editor.action.dirtydiff.next",
    "::doc::,D": {kind: "window", label: "diff ←", detail: "move to and show previous change"},
    ",D": "editor.action.dirtydiff.previous",
    "::doc::'d": {kind: "select", label: "change →", detail: "move to next change"},
    "'d": "workbench.action.editor.nextChange",
    "::doc::'D": {kind: "select", label: "change ←", detail: "move to previous change"},
    "'D": "workbench.action.editor.previousChange",

    // ### window manipulation
    "::doc::,>": { kind: "window", label: "center", detail: "center window at primary cursor position" },
    ",>": { "revealLine": { lineNumber: '__line', at: 'center' } },
    "::doc::,K": { kind: "window", label: "top", detail: "center window so that primary cursor is at the top" },
    ",K": { "revealLine": { lineNumber: '__line', at: 'top' } },
    "::doc::,J": { kind: "window", label: "bottom", detail: "center window so that primary cursor is at the bottom" },
    ",J": { "revealLine": { lineNumber: '__line', at: 'bottom' } },
    "::doc::,M": { kind: "window", label: "max", detail: "minimize size of all other windows" },
    ",M": "workbench.action.minimizeOtherEditors",
    "::doc::,=": { kind: "window", label: "equal", detail: "equalzize size of all windows" },
    ",=": "workbench.action.evenEditorWidths",
    "::doc::,|": { kind: "window", label: "split", detail: "toggle split editor view" },
    ",|": "workbench.action.toggleSplitEditorInGroup",
    "::doc::,L": { kind: "window", label: "split →", detail: "move to other side of editor split" },
    ",L": "workbench.action.focusOtherSideEditor",
    "::doc::,l": { kind: "window", label: "→", detail: "move focus to window to the right" },
    ",l": "workbench.action.focusRightGroup",
    "::doc::,h": { kind: "window", label: "←", detail: "move focus to window to the left" },
    ",h": "workbench.action.focusLeftGroup",
    "::doc::,k": { kind: "window", label: "↑", detail: "move focus to window above" },
    ",k": "workbench.action.focusAboveGroup",
    "::doc::,j": { kind: "window", label: "↓", detail: "move focus to window below" },
    ",j": "workbench.action.focusBelowGroup",
    "::doc::,c": { kind: "window", label: "create", detail: "create new window of editor in given direction" },
    "::doc::,cl": { kind: "window", label: "→", detail: "create new window of editor to left" },
    ",cl": "workbench.action.splitEditorRight",
    "::doc::,ch": { kind: "window", label: "←", detail: "create new window of editor to left" },
    ",ch": "workbench.action.splitEditorLeft",
    "::doc::,cj": { kind: "window", label: "↓", detail: "create new window of editor below" },
    ",cj": "workbench.action.splitEditorDown",
    "::doc::,ck": { kind: "window", label: "↑", detail: "create new window of editor above" },
    ",ck": "workbench.action.splitEditorUp",
    "::doc::,m": { kind: "window", label: "move to", detail: "move editor to window in given direction" },
    "::doc::,ml": { kind: "window", label: "→", detail: "move editor to window to left" },
    ",ml": "workbench.action.moveEditorToRightGroup",
    "::doc::,mh": { kind: "window", label: "←", detail: "move editor to window to left" },
    ",mh": "workbench.action.moveEditorToLeftGroup",
    "::doc::,mj": { kind: "window", label: "↓", detail: "move editor to window below" },
    ",mj": "workbench.action.moveEditorToBelowGroup",
    "::doc::,mk": { kind: "window", label: "↑", detail: "move editor to window above" },
    ",mk": "workbench.action.moveEditorToAboveGroup",
    "::doc::,x": { kind: "window", label: "close pane", detail: "close the given group of editors"},
    ",x": "workbench.action.closeEditorsInGroup",

    "::doc::gh": { kind: "window", label: "hover", detail: "show the hover view" },
    gh: "editor.action.showHover",
    "::doc::gf": { kind: "window", label: "open", detail: "open the file name under the cursor" },
    gf: "extension.openFileFromPath",
    "::doc::gd": { kind: "window", label: "go to", detail: "go to the definition of symbol under curosr" },
    gd: "editor.action.revealDefinition",
    "::doc::gD": { kind: "window", label: "go to (aside)", detail: "go to the definition of symbol under curosr in an editor to the side" },
    gD: "editor.action.revealDefinitionAside",

    // ### Debugging
    "::doc::gH": { kind: "window", label: "debug hover", detail: "show the debug hover view" },
    gH: "editor.debug.action.showDebugHover",
    "::doc::gb": { kind: "action", label: "breakpt.", detail: "toggle debug breakpoint" },
    gb: "editor.debug.action.toggleBreakpoint",
    "::doc::ge": { kind: "leader", label: "debug", detail: "additional debug actions" },
    geb: "editor.debug.action.conditionalBreakpoint",
    "::doc::ger": { kind: "action", label: "start", detail: "start debugging" },
    ger: "workbench.action.debug.start",
    "::doc::gec": { kind: "action", label: "continue", detail: "continue debugging" },
    gec: "workbench.action.debug.continue",
    "::doc::gej": { kind: "action", label: "next", detail: "debug: step over next line" },
    gej: "workbench.action.debug.stepOver",
    "::doc::gel": { kind: "action", label: "into", detail: "debug: step into next line" },
    gel: "workbench.action.debug.stepInto",
    "::doc::gek": { kind: "action", label: "out", detail: "debug: step out" },
    gek: "workbench.action.debug.stepOut",

    // ### bookmarks
    "::doc::g ": { kind: "action", label: "mark", detail: "toggle bookmark at given line (use 'j, 'k and '# to navigate bookmarks)" },
    "g ": "vsc-labeled-bookmarks.toggleBookmark",
    "::doc::'j": { kind: "action", label: "mark ↓", detail: "move to next bookmark" },
    "normal::'j": "vsc-labeled-bookmarks.navigateToNextBookmark",
    "::doc::'k": { kind: "action", label: "mark ↑", detail: "move to previous bookmark" },
    "normal::'k": "vsc-labeled-bookmarks.navigateToPreviousBookmark",
    "visual::'j": "vsc-labeled-bookmarks.expandSelectionToNextBookmark",
    "visual::'k": ["vsc-labeled-bookmarks.expandSelectionToPreviousBookmark", "selection-utilities.activeAtStart"],
    "::doc::gx ": { kind: "action", label: "mark", detail: "remove bookmark (use quick selection)" },
    "gx ": "vsc-labeled-bookmarks.deleteBookmark",
    "::doc::'#": { kind: "select", label: "nav marks", detail: "reveal quick selection to move to a bookmark" },
    "'#": "vsc-labeled-bookmarks.navigateToBookmark",

    // ### Selection Modifiers and Selection Editing
    //
    // A varitey of the following commands use something called "select-edit" mode. This
    // mode enables a variety of handy selection manipulations that are demoed
    // in the [Selection Utilities
    // extesion](https://github.com/haberdashPI/vscode-selection-utilities). The
    // mode is normally started when you create multiple selections from a
    // matched word using `"`, much as Ctrl/Cmd-D works in VSCode.

    "::doc::\"": { kind: "mode", label: "select-edit", detail: "Enter a mode where you can edit and manipulate (possibly multiple) selections with ease. Entering the mode also adds a new cursor for the next match to the word under the curosr (or selection). You can use the count to ask multiple matches to be added. (You can use `,\"` to avoid adding any cursors)."},
    '"': [
        { if: "__selections.length <= 1",
            then: { "selection-utilities.addNext": {}, repeat: '__count' } },
        { "modalkeys.enterMode": { mode: "selectedit" } },
    ],
    "::doc::,\"": { kind: "mode", label: "select-edit", detail: "Enter a mode where you can edit and manipulate (possibly multiple) selections with ease. No additional cursors will be added when entering the mode with this command. "},
    ",\"": { "modalkeys.enterMode": { mode: "selectedit" } },
    "::doc::selectedit:: ": { kind: "modifier", label: 'mode', detail: "return to a signle selection and return to normal mode"},
    "selectedit:: ": [ "selection-utilities.cancelSelection", { "modalkeys.enterMode": { mode: "normal" }} ],
    "::doc::selectedit::i": { kind: "modifier", label: 'mode', detail: "insert mode at cursor"},
    "selectedit::i": [ "modalkeys.enterNormal", "modalkeys.cancelMultipleSelections", "modalkeys.enterInsert" ],
    "::doc::selectedit::\n": { kind: "modifier", label: 'mode', detail: "return to normal mode"},
    "selectedit::\n": [ { "modalkeys.enterMode": { mode: "normal" }} ],

    "::doc::selectedit::\"": { kind: "modifier", label: "add →", detail: "add cursor at the next match to the primary cursor's text" },
    "selectedit::\"": { "selection-utilities.addNext": {}, repeat: '__count' },
    "::doc::selectedit::J": { kind: "modifier", label: "add →", detail: "add cursor at the next match to the primary cursor's text" },
    "selectedit::J": { "selection-utilities.addNext": {}, repeat: '__count' },
    "::doc::selectedit::K": { kind: "modifier", label: "add ←", detail: "add cursor at the previous match to the primary cursor's text" },
    "selectedit::K": { "selection-utilities.addPrev": {}, repeat: '__count' },
    "::doc::selectedit::gj": { kind: "modifier", label: "skip →", detail: "move primary cursor to the next match of the primary cursor's text" },
    "selectedit::gj":  { "selection-utilities.skipNext": {}, repeat: '__count' },
    "::doc::selectedit::gk": { kind: "modifier", label: "skip →", detail: "move primary cursor to the previous match of the primary cursor's text" },
    "selectedit::gk": { "selection-utilities.skipPrev": {}, repeat: '__count' },

    "::doc::selectedit::=": { kind: "action", label: "align ←", detail: "align selections left"},
    "selectedit::=": "selection-utilities.alignSelectionsLeft",
    "::doc::selectedit::+": { kind: "action", label: "align ←", detail: "align selections right"},
    "selectedit::+": "selection-utilities.alignSelectionsRight",
    "::doc::'c": { kind: "modifier", label: "save sel", detail: "save all selections to the default register. Use a count to specify an alternate register"},
    "'c": [
        { "selection-utilities.appendToMemory": { register: "__count" } },
        "modalkeys.cancelMultipleSelections", "modalkeys.enterNormal"
    ],
    "::doc::'v": { kind: "modifier", label: "load sel", detail: "load previously saved selections in the default register. Use a count to specify an alternate register"},
    "'v": [
        { "selection-utilities.restoreAndClear": { register: "__count" } },
        { if: "__selections.length > 1", then: { "modalkeys.enterMode": { mode: "selectedit" }}}
    ],

    "::doc::'x": { kind: "modifier", label: "exchange sel", detail: "exchange selections: with no saved selection, saves the selection, with saved selections exchanges text of current selections with those of the saved selections (number of selections must match). Use a count to specify an alternate register."},
    "'x": { "selection-utilities.swapWithMemory": { register: "__count" } },
    "::doc::'n": { kind: "modifier", label: "rem saved sel", detail: "remove the most recently saved selection from the list of saved selections"},
    "'n": { "selection-utilities.deleteLastSaved": { register: "__count" } },
    "::doc::'\n": { kind: "modifier", label: "split sel", detail: "split selection into multiple selections by new line charactesr"},
    "'\n": countSelectsLines([
        "selection-utilities.splitByNewline",
        { "modalkeys.enterMode": { mode: "selectedit" } }
    ]),
    "::doc::'*": { kind: "modifier", label: "sel all", detail: "create a selection for every match of the current word (or selection)"},
    "'*": [
        "editor.action.selectHighlights",
        { "modalkeys.enterMode": { mode: "selectedit" } },
    ],
    "::doc::,-": { kind: "modifier", label: "restore sel", detail: "restore the most recently cleared selection"},
    ",-": [
        { "selection-utilities.restoreAndClear": {register: "cancel"} },
        { if: "__selections.length > 1", then: { "modalkeys.enterMode": { mode: "selectedit" }}}
    ],
    "::doc::'K": { kind: "modifier", label: "insert sel ↑", detail: "insert cursor on line above"},
    "'K": [
        { "editor.action.insertCursorAbove": {}, repeat: '__count' },
        { "modalkeys.enterMode": { mode: "selectedit" } },
    ],
    "::doc::'J": { kind: "modifier", label: "insert sel ↓", detail: "insert cursor on line below"},
    "'J": [
        { "editor.action.insertCursorBelow": {}, repeat: '__count' },
        { "modalkeys.enterMode": { mode: "selectedit" }},
    ],

    "::doc::selectedit::r": { kind: "mode", label: "reset", detail: "collapse all selections to single curosr, and return to normal mode" },
    "selectedit::r": [ "modalkeys.enterNormal", "modalkeys.cancelMultipleSelections" ],
    "::doc::selectedit::O": { kind: "modifier", label: "active ←", detail: "move active to start" },
    "selectedit::O": "selection-utilities.activeAtStart",
    "::doc::selectedit::o": { kind: "modifier", label: "active →", detail: "move active to end" },
    "selectedit::o": "selection-utilities.activeAtEnd",
    "::doc::selectedit::j": { kind: "modifier", label: "→ sel", detail: "make the next selection primary; primary selections determine from where you add cursors, what cursor you delete, and where the cursor goes when you clear or save selections" },
    "selectedit::j": { "selection-utilities.movePrimaryRight": {}, repeat: '__count' },
    "::doc::selectedit::k": { kind: "modifier", label: "← sel", detail: "make the previous selection primary; primary selections determine from where you add cursors, what cursor you delete, and where the cursor goes when you clear or save selections" },
    "selectedit::k": { "selection-utilities.movePrimaryLeft": {}, repeat: '__count' },
    "::doc::selectedit::d": { kind: "modifier", label: "del. sel", detail: "remove the primary selection" },
    "selectedit::d": { "selection-utilities.deletePrimary": {}, repeat: '__count' },
    "::doc::selectedit::s": { kind: "modifier", label: "split", detail: "split the selection by a specified marker"},
    "::doc::selectedit::s\n": { kind: "modifier", label: "newline", detail: "split by newlines"},
    "selectedit::s\n": "selection-utilities.splitByNewline",
    "::doc::selectedit::ss": { kind: "modifier", label: "string", detail: "split by a given string"},
    "selectedit::ss": "selection-utilities.splitBy",
    "::doc::selectedit::sr": { kind: "modifier", label: "regex", detail: "split by a given regular expression"},
    "selectedit::sr": "selection-utilities.splitByRegex",
    "::doc::selectedit::sc": { kind: "modifier", label: "character", detail: "split by a given character"},
    "selectedit::sc": { "modalkeys.captureChar": {
        acceptAfter: 1,
        executeAfter: [
            { "selection-utilities.splitBy": { text: "__captured" } }
        ]   
    }},
    "::doc::selectedit::/": { kind: "modifier", label: "create", detail: "create a set of selections by the specified marker that all fall within the current set of selections"},
    "::doc::selectedit::/s": { kind: "modifier", label: "string", detail: "create selections of given string scoped to the current selections"},
    "selectedit::/s": "selection-utilities.createBy",
    "::doc::selectedit::/r": { kind: "modifier", label: "regex", detail: "create selections of given regular expression scoped to the current selections"},
    "selectedit::/r": "selection-utilities.createByRegex",
    "::doc::selectedit::/c": { kind: "modifier", label: "character", detail: "create selections of given character scoped to the current selections"},
    "selectedit::/c": { "modalkeys.captureChar": {
        acceptAfter: 1,
        executeAfter: [
            { "selection-utilities.createBy": { text: "__captured" } }
        ]   
    }},
    "::doc::selectedit::[": { kind: "modifier", label: "include by", detail: "Include all selections that contain a given marker"},
    "::doc::selectedit::]": { kind: "modifier", label: "exclude by", detail: "Exclude all selections that contain a given marker"},
    "::doc::selectedit::[s": { kind: "modifier", label: "string", detail: "Include all selections that contain a given string"},
    "selectedit::[s": "selection-utilities.includeBy",
    "::doc::selectedit::]s": { kind: "modifier", label: "string", detail: "Exclude all selections that contain a given string"},
    "selectedit::]s": "selection-utilities.excludeBy",
    "::doc::selectedit::[r": { kind: "modifier", label: "regex", detail: "Include all selections that contain a given regular expression"},
    "selectedit::[r": "selection-utilities.includeByRegex",
    "::doc::selectedit::]r": { kind: "modifier", label: "regex", detail: "Exclude all selections that contain a given regular expression"},
    "selectedit::]r": "selection-utilities.excludeByRegex",

    // ### Symmetric insertion (around selection)
    // Symmetric insertion, which is defined by a series of commands in
    // [Selection Utilities](https://github.com/haberdashPI/vscode-selection-utilities)
    // allows insertion of characters on both sides of a selection.

    "::doc::, ": { kind: "action", label: "spaces around", detail: "insert spaces around current selections"},
    ", ": { "selection-utilities.insertAround": { before: " ", after: " " }},
    "::doc::g'": {kind: "mode", label: "symmetric insert", detail: "Move to symmetric insert mode: in this mode there are a variety of operations (inserts, deletions) that can be performed at both the start and end of a selection."},
    "g'": { "modalkeys.enterMode": { mode: "syminsert" } },
    "::doc::syminsert::\n": {kind: "mode", label: "normal", detail: "Return to normal mode"},
    "syminsert::\n": { "modalkeys.enterMode": { mode: "normal" } },
    "::doc::syminsert::i": {kind: "action", label: "insert char", detail: "insert the given character on both sides of selections"},
    "syminsert::i": { "modalkeys.captureChar": {
        acceptAfter: 1,
        executeAfter: [
            { "selection-utilities.insertAround": {
                before: "__captured",
                after: "__captured",
            }},
            { "selection-utilities.adjustSelections": { dir: "forward" } }
        ]
    }},
    "::doc::syminsert::r": {kind: "mode", label: "enter normal", detail: "reset selections and enter normal mode"},
    "syminsert::r": [ "modalkeys.enterNormal", "modalkeys.cancelMultipleSelections" ],
    ...(Object.fromEntries(Array.from(":;'\",./?|=+-_*&^%$#@!`~").map(c =>
        ["::doc::syminsert::"+c, {kind: "action", label: "insert "+c, detail: "insert a "+c+" on both sides of selections"}]
    ))),
    ...(Object.fromEntries(Array.from(":;'\",./?|=+-_*&^%$#@!`~").map(c =>
         ["syminsert::"+c, [
             { "selection-utilities.insertAround": { before: c, after: c }},
             { "selection-utilities.adjustSelections": { dir: "forward" } }
         ]]
    ))),
    "::doc::symisert::\\": {kind: "action", label: "escaped", detail: "surround selections with an escaped character"},
    // TODO: use capture mode
    "::doc::syminsert::\\\"": {kind: "action", label: "quote", detail: "surround by escaped double quote"},
    'syminsert::\\"': [
        { "selection-utilities.insertAround": { before: '\\"', after: '\\"' }},
    ],
    "::doc::syminsert::\\'": {kind: "action", label: "quote", detail: "surround by escaped single quote"},
    "syminsert::\\'": [
        { "selection-utilities.insertAround": { before: "\\'", after: "\\'" }},
    ],

    "::doc::syminsert::o": { kind: "modifier", label: "active →", detail: "move active to end" },
    "syminsert::o": "selection-utilities.activeAtEnd",
    "::doc::syminsert::O": { kind: "modifier", label: "active ←", detail: "move active to start" },
    "syminsert::O": "selection-utilities.activeAtStart",
    "::doc::syminsert::x": { kind: "action", label: "delete", detail: "delete the first and last character of the selection, adjusting the selection"},
    "syminsert::x": [
        { "selection-utilities.adjustSelections": { dir: "backward" } },
        { "selection-utilities.deleteAround": { count: "__count" }}
    ],
    "::doc::syminsert::d": { kind: "action", label: "delete", detail: "delete the characters just before the first and last character of the selection"},
    "syminsert::d": { "selection-utilities.deleteAround": { count: "__count" }},
    "::doc::syminsert::l": { kind: "modifier", label: "sel →", detail: "shrink/grow selections in direction that's rightwards from cursor"},
    "syminsert::l": {
        "if": "!__selection.isReversed",
        "then": { "selection-utilities.adjustSelections": 
            { dir: "forward", count: "__count" }
        },
        "else": { "selection-utilities.adjustSelections": 
            { dir: "backward", count: "__count" }
        },
    },
    "::doc::syminsert::h": { kind: "modifier", label: "sel ←", detail: "shrink/grow selections in direction that's leftwards from cursor"},
    "syminsert::h": {
        "if": "!__selection.isReversed",
        "then": { "selection-utilities.adjustSelections": 
            { dir: "backward", count: "__count" }
        },
        "else": { "selection-utilities.adjustSelections": 
            { dir: "forward", count: "__count" }
        },
    },
    "::doc::syminsert::{": { kind: "action", label: "insert {}",  detail: "Insert curly brackets around selection"},
    "syminsert::{": [
        { "selection-utilities.insertAround": { before: "{", after: "}" }},
        { "selection-utilities.adjustSelections": { dir: "forward" } }
    ],
    "::doc::syminsert::[": { kind: "action", label: "insert []",  detail: "Insert square brackets around selection"},
    "syminsert::[": [
        { "selection-utilities.insertAround": { before: "[", after: "]" }},
        { "selection-utilities.adjustSelections": { dir: "forward" } }
    ],
    "::doc::syminsert::(": { kind: "action", label: "insert ()",  detail: "Insert parentheses around selection"},
    "syminsert::(": [
        { "selection-utilities.insertAround": { before: "(", after: ")" }},
        { "selection-utilities.adjustSelections": { dir: "forward" } }
    ],
    "::doc::syminsert::<": { kind: "action", label: "insert <>",  detail: "Insert karrats around selection"},
    "syminsert::<": [
        { "selection-utilities.insertAround": { before: "<", after: ">" }},
        { "selection-utilities.adjustSelections": { dir: "forward" } }
    ],
}}<|MERGE_RESOLUTION|>--- conflicted
+++ resolved
@@ -317,16 +317,7 @@
     },
 
     // jupyter based cell selection
-<<<<<<< HEAD
-    "::doc::'y": { kind: "select", label: "jupyter", detail: "jupyter related selection commands", tip: "notebook"},
-    "::doc::'yc": { kind: "select", label: "cell →", detail: "next jupyter notebook cell", tip: "notebook"},
-    "'yc": ["jupyter.gotoNextCellInFile", "jupyter.selectCell"],
-    "::doc::'yC": { kind: "select", label: "cell ←", detail: "previous jupyter notebook cell", tip: "notebook"},
-    "'yC": ["jupyter.gotoPrevCellInFile", "jupyter.selectCell"],
-    "::doc::uy": { kind: "select", label: "cell", detail: "select a jyputer notebook cell", tip: "notebook"},
-    uy: "jupyter.selectCell",
-=======
-    "::doc::'y": { kind: "select", label: "cell →", detail: "next jupyter notebook cell"},
+    "::doc::'y": { kind: "select", label: "cell →", detail: "next jupyter notebook cell", tip: "notebook"},
     "'y": {
         if: "__language == 'markdown' || __language == 'quarto'",
         then: "terminal-polyglot.next-fence-select",
@@ -336,7 +327,7 @@
             "jupyter.selectCell"
         ],
     },
-    "::doc::'Y": { kind: "select", label: "cell ←", detail: "previous jupyter notebook cell"},
+    "::doc::'Y": { kind: "select", label: "cell ←", detail: "previous jupyter notebook cell", tip: "notebook"},
     "'Y": {
         if: "__language == 'markdown' || __language == 'quarto'",
         then: "terminal-polyglot.prev-fence-select",
@@ -346,19 +337,18 @@
             "jupyter.selectCell"
         ],
     },
-    "::doc::uy": { kind: "select", label: "cell", detail: "select a jyputer notebook cell"},
+    "::doc::uy": { kind: "select", label: "cell", detail: "select a jyputer notebook cell", tip: "notebook"},
     uy: {
         if: "__language == 'markdown' || __language == 'quarto'",
         then: "terminal-polyglot.select-fence",
         else: "jupyter.selectCell",
     },
-    "::doc::,y": { kind: "action", label: "create cell", detail: "Create a new jupyter notebook cell"},
+    "::doc::,y": { kind: "action", label: "create cell", detail: "Create a new jupyter notebook cell", tip: "notebook"},
     ",y": {
         if: "__language == 'quarto'",
         then: "quarto.insertCodeCell",
         else: "jupyter.selectCell",
     },
->>>>>>> 78a18470
 
     // function arguments
     "::doc::,": { kind: "leader", label: "window (mostly)", detail: "additional commands, mostly related to changes to the editor/view/window" },
@@ -561,12 +551,8 @@
         docScope: true
     }},
 
-<<<<<<< HEAD
     "::doc::u]": {kind: 'select', label: 'around []', detail: 'around first character pair `[]` (non syntactical, useful inside comments)', tip: "bracket"},    
     "u]": { "modalkeys.selectBetween": {
-=======
-    "::doc::u[": {kind: 'select', label: 'around []', detail: 'around first character pair `[]` (non syntactical, useful inside comments)'},    "u]": { "modalkeys.selectBetween": {
->>>>>>> 78a18470
         from: "[", to: "]",
         inclusive: true,
         caseSensitive: true,
@@ -596,39 +582,35 @@
         caseSensitive: true,
         docScope: true
     }},
-<<<<<<< HEAD
-    "::doc::uC,": {kind: 'select', label: 'inside <>', detail: 'inside first character pair `<>` (non syntactical, useful inside comments)', tip: "bracket" },
-=======
-    "::doc::uC[": {kind: 'select', label: 'inside []', detail: 'inside first pair of `[]` (non syntactical, useful inside comments)' },  
+    "::doc::uC[": {kind: 'select', label: 'inside []', detail: 'inside first pair of `[]` (non syntactical, useful inside comments)', tip: "bracket" },  
     "uC[": { "modalkeys.selectBetween": {
         from: "[", to: "]",
         inclusive: false,
         caseSensitive: true,
         docScope: true
     }},
-    "::doc::uC]": {kind: 'select', label: 'around []', detail: 'around first pair of `[]` (non syntactical, useful inside comments)' },  
+    "::doc::uC]": {kind: 'select', label: 'around []', detail: 'around first pair of `[]` (non syntactical, useful inside comments)', tip: "bracket" },  
     "uC]": { "modalkeys.selectBetween": {
         from: "[", to: "]",
         inclusive: false,
         caseSensitive: true,
         docScope: true
     }},
-    "::doc::uC{": {kind: 'select', label: 'inside {}', detail: 'inside first pair of `{}` (non syntactical, useful inside comments)' },  
+    "::doc::uC{": {kind: 'select', label: 'inside {}', detail: 'inside first pair of `{}` (non syntactical, useful inside comments)', tip: "bracket" },  
     "uC{": { "modalkeys.selectBetween": {
         from: "{", to: "}",
         inclusive: false,
         caseSensitive: true,
         docScope: true
     }},
-    "::doc::uC}": {kind: 'select', label: 'around {}', detail: 'around first pair of `{}` (non syntactical, useful inside comments)' },  
+    "::doc::uC}": {kind: 'select', label: 'around {}', detail: 'around first pair of `{}` (non syntactical, useful inside comments)', tip: "bracket" },  
     "uC}": { "modalkeys.selectBetween": {
         from: "{", to: "}",
         inclusive: false,
         caseSensitive: true,
         docScope: true
     }},
-    "::doc::uC,": {kind: 'select', label: 'inside <>', detail: 'inside first character pair `<>` (non syntactical, useful inside comments)'},    
->>>>>>> 78a18470
+    "::doc::uC,": {kind: 'select', label: 'inside <>', detail: 'inside first character pair `<>` (non syntactical, useful inside comments), tip: "bracket"'},    
     "uC.": { "modalkeys.selectBetween": {
         from: "<", to: ">",
         inclusive: false,
@@ -669,10 +651,7 @@
         }},
     }},
 
-<<<<<<< HEAD
-    "::doc::uv": {kind: 'select', label: 'around pair', detail: 'between two instance of any character, inclusive of the pair (non syntatical, useful inside comments)', tip: "around_chars"},
-=======
-    "::doc::uz": {kind: 'select', label: 'in 2char pair ex.', detail: 'between two sets of characters pairs (four total chars), exclusive of the pair; for example, select bob in the string [{bob}] by typing uz[{}]'},
+    "::doc::uz": {kind: 'select', label: 'in 2char pair ex.', detail: 'between two sets of characters pairs (four total chars), exclusive of the pair; for example, select bob in the string [{bob}] by typing uz[{}]', tip: "around_chars"},
     uz: { "modalkeys.captureChar": {
         acceptAfter: 4,
         executeAfter: { "modalkeys.selectBetween": {
@@ -684,7 +663,7 @@
         }},
     }},
 
-    "::doc::uZ": {kind: 'select', label: 'in 2char pair in.', detail: 'between two sets of characters pairs (four total chars), inclusive of the pair; for example, select the string [{bob}] by typing uz[{}]'},
+    "::doc::uZ": {kind: 'select', label: 'in 2char pair in.', detail: 'between two sets of characters pairs (four total chars), inclusive of the pair; for example, select the string [{bob}] by typing uz[{}]', tip: "around_chars"},
     uZ: { "modalkeys.captureChar": {
         acceptAfter: 4,
         executeAfter: { "modalkeys.selectBetween": {
@@ -696,7 +675,7 @@
         }},
     }},
 
-    "::doc::ux": {kind: 'select', label: 'btwn chars ex.', detail: 'between two distinct characters, exclusive of the pair'},
+    "::doc::ux": {kind: 'select', label: 'btwn chars ex.', detail: 'between two distinct characters, exclusive of the pair', tip: "around_chars"},
     ux: { "modalkeys.captureChar": {
         acceptAfter: 2,
         executeAfter: { "modalkeys.selectBetween": {
@@ -708,7 +687,7 @@
         }},
     }},
 
-    "::doc::uX": {kind: 'select', label: 'btwn chars inc.', detail: 'between two distinct characters, inclusive of the pair'},
+    "::doc::uX": {kind: 'select', label: 'btwn chars inc.', detail: 'between two distinct characters, inclusive of the pair', tip: "around_chars"},
     uX: { "modalkeys.captureChar": {
         acceptAfter: 2,
         executeAfter: { "modalkeys.selectBetween": {
@@ -720,8 +699,7 @@
         }},
     }},
 
-    "::doc::uv": {kind: 'select', label: 'around pair', detail: 'between two instance of any character, inclusive of the pair (non syntatical, useful inside comments)'},
->>>>>>> 78a18470
+    "::doc::uv": {kind: 'select', label: 'around pair', detail: 'between two instance of any character, inclusive of the pair (non syntatical, useful inside comments)', tip: "around_chars"},
     uv: { "modalkeys.captureChar": {
         acceptAfter: 1,
         executeAfter: { "modalkeys.selectBetween": {
